import os
import shutil
import subprocess
from contextlib import suppress

import pandas as pd
from tqdm import tqdm

from astropy.table import Table
from astropy.wcs import WCS
from astropy import units as u
from astropy.coordinates import SkyCoord, match_coordinates_sky
from astropy.time import Time

from panoptes.utils.images import fits as fits_utils
from panoptes.utils.google.cloudsql import get_cursor
from panoptes.piaa.utils import helpers

import logging
logger = logging.getLogger(__name__)


def lookup_sources_for_observation(fits_files=None,
                                   filename=None,
                                   force_new=False,
                                   cursor=None,
                                   use_intersection=False,
                                   **kwargs
                                   ):

    if force_new:
        print(f'Forcing a new source file')
        with suppress(FileNotFoundError):
            os.remove(filename)

    try:
        print(f'Using existing source file: {filename}')
        observation_sources = pd.read_csv(filename, parse_dates=True)
        observation_sources['obstime'] = pd.to_datetime(observation_sources.obstime)

    except FileNotFoundError:
        if not cursor:
            cursor = get_cursor(port=5433, db_name='v702', db_user='panoptes')

        print(f'Looking up sources in {len(fits_files)} files')
        observation_sources = None

        # Lookup the point sources for all frames
        for fn in tqdm(fits_files):
            point_sources = lookup_point_sources(
                fn,
                force_new=force_new,
                cursor=cursor,
                **kwargs
            )
            header = fits_utils.getheader(fn)
            obstime = Time(pd.to_datetime(os.path.basename(fn).split('.')[0]))
            exptime = header['EXPTIME'] * u.second

            obstime += (exptime / 2)

            point_sources['obstime'] = obstime.datetime
            point_sources['exptime'] = exptime
            point_sources['airmass'] = header['AIRMASS']
            point_sources['file'] = os.path.basename(fn)
            point_sources['picid'] = point_sources.index

            print(f'Combining sources with previous observations')
            if observation_sources is not None:
                if use_intersection:
                    print(f'Getting intersection of sources')

                    idx_intersection = observation_sources.index.intersection(point_sources.index)
                    print(f'Num sources in intersection: {len(idx_intersection)}')
                    observation_sources = pd.concat([observation_sources.loc[idx_intersection],
                                                     point_sources.loc[idx_intersection]],
                                                    join='inner')
                else:
                    observation_sources = pd.concat([observation_sources, point_sources])
            else:
                observation_sources = point_sources

        print(f'Writing sources out to file')
        observation_sources.to_csv(filename)

    observation_sources.set_index(['obstime'], inplace=True)
    return observation_sources


def lookup_point_sources(fits_file,
                         catalog_match=True,
                         method='sextractor',
                         force_new=False,
                         max_catalog_separation=25,  # arcsecs
                         verbose=False,
                         **kwargs
                         ):
    """ Extract point sources from image

    Args:
        fits_file (str, optional): Path to FITS file to search for stars.
        force_new (bool, optional): Force a new catalog to be created,
            defaults to False

    Raises:
        error.InvalidSystemCommand: Description
    """
    def _print(msg):
        if 'logger' in kwargs:
            logger.debug(msg)
        elif verbose:
            print(msg)

    if catalog_match or method == 'tess_catalog':
        fits_header = fits_utils.getheader(fits_file)
        wcs = WCS(fits_header)
        assert wcs is not None and wcs.is_celestial, logging.warning("Need a valid WCS")

    _print(f"Looking up sources for {fits_file}")

    lookup_function = {
        'sextractor': _lookup_via_sextractor,
        'tess_catalog': _lookup_via_tess_catalog,
    }

    # Lookup our appropriate method and call it with the fits file and kwargs
    try:
        _print(f"Using {method} method for {fits_file}")
        point_sources = lookup_function[method](fits_file, force_new=force_new, verbose=verbose, **kwargs)
    except Exception as e:
        _print(f"Problem looking up sources: {e!r} {fits_file}")
        raise Exception(f"Problem looking up sources: {e!r} {fits_file}")

    if catalog_match:
        _print(f'Doing catalog match against stars {fits_file}')
        try:
            point_sources = get_catalog_match(point_sources, wcs, **kwargs)
        except Exception as e:
            _print(f'Error in catalog match: {e!r} {fits_file}')
        _print(f'Done with catalog match {fits_file}')

        # Change the index to the picid
        point_sources.set_index('picid', inplace=True)
        
        _print(f'Point sources: {len(point_sources)}')

        # Remove catalog matches that are too large
        _print(f'Removing matches that are greater than {max_catalog_separation} arcsec from catalog.')
        point_sources = point_sources.loc[point_sources.catalog_sep_arcsec < max_catalog_separation]
        
    _print(f'Point sources: {len(point_sources)} {fits_file}')

    return point_sources


def get_catalog_match(point_sources, wcs, table='full_catalog', verbose=False, **kwargs):
    assert point_sources is not None

    def _print(msg):
        if 'logger' in kwargs:
            logger.debug(msg)
        elif verbose:
            print(msg)

    _print(f'Getting catalog stars')

    # Get coords from detected point sources
    stars_coords = SkyCoord(
        ra=point_sources['ra'].values * u.deg,
        dec=point_sources['dec'].values * u.deg
    )

    # Lookup stars in catalog
    catalog_stars = helpers.get_stars_from_footprint(
        wcs.calc_footprint(),
        cursor_only=False,
        table=table,
        **kwargs
    )
    if catalog_stars is None:
        _print('No catalog matches, returning table without ids')
        return point_sources

    _print(f'Found {len(catalog_stars)} catalog sources in WCS footprint: {wcs.calc_footprint()}')

    # Get coords for catalog stars
    catalog_coords = SkyCoord(
        ra=catalog_stars['ra'] * u.deg,
        dec=catalog_stars['dec'] * u.deg
    )

    # Do catalog matching
    _print(f'Matching catalog')
    idx, d2d, d3d = match_coordinates_sky(stars_coords, catalog_coords)
    _print(f'Got {len(idx)} matched sources (includes duplicates)')

    # _print(f'Adding catalog_stars columns: {catalog_stars.columns}')

    # Get some properties from the catalog
    point_sources['picid'] = catalog_stars.iloc[idx]['id'].values
    # point_sources['twomass'] = catalog_stars[idx]['twomass']
    point_sources['tmag'] = catalog_stars.iloc[idx]['tmag'].values
    point_sources['tmag_err'] = catalog_stars.iloc[idx]['e_tmag'].values
    point_sources['vmag'] = catalog_stars.iloc[idx]['vmag'].values
    point_sources['vmag_err'] = catalog_stars.iloc[idx]['e_vmag'].values
    point_sources['lumclass'] = catalog_stars.iloc[idx]['lumclass'].values
    point_sources['lum'] = catalog_stars.iloc[idx]['lum'].values
    point_sources['lum_err'] = catalog_stars.iloc[idx]['e_lum'].values
    # Contamination ratio
    point_sources['contratio'] = catalog_stars.iloc[idx]['contratio'].values
    # Number of sources in TESS aperture
    point_sources['numcont'] = catalog_stars.iloc[idx]['numcont'].values
    point_sources['catalog_sep_arcsec'] = d2d.to(u.arcsec).value

    # _print(f'point_sources.columns: {point_sources.columns}')

    return point_sources


<<<<<<< HEAD
def _lookup_via_sextractor(fits_file, sextractor_params=None, trim_size=10, *args, **kwargs):
=======
def _lookup_via_sextractor(fits_file, sextractor_params=None, trim_size=10, verbose=False, *args, **kwargs):
>>>>>>> 8d3cec50

    def _print(msg):
        if 'logger' in kwargs:
            logger.debug(msg)
        elif verbose:
            print(msg)

    # Write the sextractor catalog to a file
    base_dir = os.path.dirname(fits_file)
    source_dir = os.path.join(base_dir, 'sextractor')
    os.makedirs(source_dir, exist_ok=True)

    img_id = os.path.splitext(os.path.basename(fits_file))[0]

    source_file = os.path.join(source_dir, f'point_sources_{img_id}.cat')

    # sextractor can't handle compressed data
    if fits_file.endswith('.fz'):
        fits_file = fits_utils.funpack(fits_file)

    _print("Point source catalog: {}".format(source_file))

    if not os.path.exists(source_file) or kwargs.get('force_new', False):
        _print("No catalog found, building from sextractor")
        # Build catalog of point sources
        sextractor = shutil.which('sextractor')
        if sextractor is None:
            sextractor = shutil.which('sex')
            if sextractor is None:
                raise Exception('sextractor not found')

        if sextractor_params is None:
            sextractor_params = [
                '-c', '{}/PIAA/resources/conf_files/sextractor/panoptes.sex'.format(
                    os.getenv('PANDIR')),
                '-CATALOG_NAME', source_file,
            ]

        _print("Running sextractor...")
        cmd = [sextractor, *sextractor_params, fits_file]
        _print(cmd)

        try:
            subprocess.run(cmd,
                           stdout=subprocess.PIPE,
                           stderr=subprocess.PIPE,
                           timeout=60,
                           check=True)
        except subprocess.CalledProcessError as e:
            raise Exception("Problem running sextractor: {}".format(e))

    # Read catalog
<<<<<<< HEAD
    _print('Building detected source table with {source_file}')
=======
    _print('Building detected source table {source_file}')
>>>>>>> 8d3cec50
    point_sources = Table.read(source_file, format='ascii.sextractor')

    # Remove the point sources that sextractor has flagged
    # if 'FLAGS' in point_sources.keys():
    #    point_sources = point_sources[point_sources['FLAGS'] == 0]
    #    point_sources.remove_columns(['FLAGS'])

    # Rename columns
    point_sources.rename_column('XPEAK_IMAGE', 'x')
    point_sources.rename_column('YPEAK_IMAGE', 'y')

    # Filter point sources near edge
    # w, h = data[0].shape
    w, h = (3476, 5208)

    _print('Trimming sources near edge')
    top = point_sources['y'] > trim_size
    bottom = point_sources['y'] < w - trim_size
    left = point_sources['x'] > trim_size
    right = point_sources['x'] < h - trim_size

    point_sources = point_sources[top & bottom & right & left].to_pandas()
    point_sources.columns = [
        'ra', 'dec',
        'x', 'y',
        'x_image', 'y_image',
        'ellipticity', 'theta_image',
        'flux_best', 'fluxerr_best',
        'mag_best', 'magerr_best',
        'flux_max',
        'fwhm_image',
        'flags',
    ]

    _print(f'Returning {len(point_sources)} sources from sextractor')
    return point_sources


def _lookup_via_tess_catalog(fits_file, wcs=None, *args, **kwargs):
    wcs_footprint = wcs.calc_footprint()

    # Get stars from TESS catalog
    point_sources = helpers.get_stars_from_footprint(
        wcs_footprint,
        cursor_only=False,
        table=kwargs.get('table', 'full_catalog')
    )

    # Get x,y coordinates
    star_pixels = wcs.all_world2pix(point_sources['ra'], point_sources['dec'], 0)
    point_sources['x'] = star_pixels[0]
    point_sources['y'] = star_pixels[1]

    point_sources.add_index(['id'])
    point_sources = point_sources.to_pandas()

    return point_sources<|MERGE_RESOLUTION|>--- conflicted
+++ resolved
@@ -217,11 +217,8 @@
     return point_sources
 
 
-<<<<<<< HEAD
-def _lookup_via_sextractor(fits_file, sextractor_params=None, trim_size=10, *args, **kwargs):
-=======
+
 def _lookup_via_sextractor(fits_file, sextractor_params=None, trim_size=10, verbose=False, *args, **kwargs):
->>>>>>> 8d3cec50
 
     def _print(msg):
         if 'logger' in kwargs:
@@ -274,11 +271,7 @@
             raise Exception("Problem running sextractor: {}".format(e))
 
     # Read catalog
-<<<<<<< HEAD
     _print('Building detected source table with {source_file}')
-=======
-    _print('Building detected source table {source_file}')
->>>>>>> 8d3cec50
     point_sources = Table.read(source_file, format='ascii.sextractor')
 
     # Remove the point sources that sextractor has flagged
