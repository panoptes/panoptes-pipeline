--- conflicted
+++ resolved
@@ -114,8 +114,7 @@
     try:
         print(f'Using existing source file: {filename}')
         observation_sources = pd.read_csv(filename, parse_dates=True)
-        observation_sources['obstime'] = pd.to_datetime(
-            observation_sources.obstime)
+        observation_sources['obstime'] = pd.to_datetime(observation_sources.obstime)
 
     except FileNotFoundError:
         if not cursor:
@@ -149,16 +148,13 @@
                 if use_intersection:
                     print(f'Getting intersection of sources')
 
-                    idx_intersection = observation_sources.index.intersection(
-                        point_sources.index)
-                    print(
-                        f'Num sources in intersection: {len(idx_intersection)}')
+                    idx_intersection = observation_sources.index.intersection(point_sources.index)
+                    print(f'Num sources in intersection: {len(idx_intersection)}')
                     observation_sources = pd.concat([observation_sources.loc[idx_intersection],
                                                      point_sources.loc[idx_intersection]],
                                                     join='inner')
                 else:
-                    observation_sources = pd.concat(
-                        [observation_sources, point_sources])
+                    observation_sources = pd.concat([observation_sources, point_sources])
             else:
                 observation_sources = point_sources
 
@@ -196,8 +192,7 @@
     if catalog_match or method == 'tess_catalog':
         fits_header = fits_utils.getheader(fits_file)
         wcs = WCS(fits_header)
-        assert wcs is not None and wcs.is_celestial, logging.warning(
-            "Need a valid WCS")
+        assert wcs is not None and wcs.is_celestial, logging.warning("Need a valid WCS")
 
     _print(f"Looking up sources for {fits_file}")
 
@@ -209,12 +204,8 @@
     # Lookup our appropriate method and call it with the fits file and kwargs
     try:
         _print(f"Using {method} method for {fits_file}")
-<<<<<<< HEAD
         point_sources = lookup_function[method](
-            fits_file, force_new=force_new, **kwargs)
-=======
-        point_sources = lookup_function[method](fits_file, force_new=force_new, verbose=verbose, **kwargs)
->>>>>>> 9d56302e
+            fits_file, force_new=force_new, verbose=verbose, **kwargs)
     except Exception as e:
         _print(f"Problem looking up sources: {e!r} {fits_file}")
         raise Exception(f"Problem looking up sources: {e!r} {fits_file}")
@@ -233,17 +224,11 @@
         _print(f'Point sources: {len(point_sources)}')
 
         # Remove catalog matches that are too large
-        _print(f'Removing matches that are greater than {max_catalog_separation} arcsec from catalog.')
-        point_sources = point_sources.loc[point_sources.catalog_sep_arcsec < max_catalog_separation]
-
-<<<<<<< HEAD
-    # Remove catalog matches that are too large
-    _print(
-        f'Removing matches that are greater than {max_catalog_separation} arcsec from catalog.')
-    point_sources = point_sources.loc[point_sources.catalog_sep_arcsec <
-                                      max_catalog_separation]
-=======
->>>>>>> 9d56302e
+        _print(
+            f'Removing matches that are greater than {max_catalog_separation} arcsec from catalog.')
+        point_sources = point_sources.loc[point_sources.catalog_sep_arcsec <
+                                          max_catalog_separation]
+
     _print(f'Point sources: {len(point_sources)} {fits_file}')
 
     return point_sources
@@ -313,7 +298,11 @@
     return point_sources
 
 
-def _lookup_via_sextractor(fits_file, sextractor_params=None, trim_size=10, verbose=False, *args, **kwargs):
+def _lookup_via_sextractor(fits_file,
+                           sextractor_params=None,
+                           trim_size=10,
+                           verbose=False,
+                           *args, **kwargs):
 
     def _print(msg):
         if 'logger' in kwargs:
