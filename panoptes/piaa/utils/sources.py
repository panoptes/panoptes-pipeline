--- conflicted
+++ resolved
@@ -215,11 +215,8 @@
     return point_sources
 
 
-<<<<<<< HEAD
-def _lookup_via_sextractor(fits_file, sextractor_params=None, trim_size=10, *args, **kwargs):
-=======
-def _lookup_via_sextractor(fits_file, sextractor_params=None, verbose=False, *args, **kwargs):
->>>>>>> e5cf873e
+
+def _lookup_via_sextractor(fits_file, sextractor_params=None, trim_size=10, verbose=False, *args, **kwargs):
 
     def _print(msg):
         if 'logger' in kwargs:
