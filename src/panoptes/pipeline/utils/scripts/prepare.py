--- conflicted
+++ resolved
@@ -215,14 +215,9 @@
 
     # Puts metadata into better structures.
     metadata_headers = metadata.extract_metadata(header)
-<<<<<<< HEAD
-    metadata_headers['image']['num_sources'] = len(matched_sources)
-
-    metadata_json_path = output_dir / 'metadata.json'
-=======
     metadata_headers['image']['matched_sources'] = num_sources
 
->>>>>>> 9c7f6859
+
     to_json(metadata_headers, filename=str(metadata_json_path))
     typer.echo(f'Saved metadata to {metadata_json_path}.')
 
